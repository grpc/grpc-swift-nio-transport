/*
 * Copyright 2024, gRPC Authors All rights reserved.
 *
 * Licensed under the Apache License, Version 2.0 (the "License");
 * you may not use this file except in compliance with the License.
 * You may obtain a copy of the License at
 *
 *     http://www.apache.org/licenses/LICENSE-2.0
 *
 * Unless required by applicable law or agreed to in writing, software
 * distributed under the License is distributed on an "AS IS" BASIS,
 * WITHOUT WARRANTIES OR CONDITIONS OF ANY KIND, either express or implied.
 * See the License for the specific language governing permissions and
 * limitations under the License.
 */

import GRPCCore
import GRPCNIOTransportCore
import GRPCNIOTransportHTTP2Posix
import GRPCNIOTransportHTTP2TransportServices
import XCTest

final class HTTP2TransportTests: XCTestCase {
  // A combination of client and server transport kinds.
  struct Transport: Sendable, CustomStringConvertible {
    var server: Kind
    var client: Kind

    enum Kind: Sendable, CustomStringConvertible {
      case posix
      case niots

      var description: String {
        switch self {
        case .posix:
          return "NIOPosix"
        case .niots:
          return "NIOTS"
        }
      }
    }

    var description: String {
      "server=\(self.server) client=\(self.client)"
    }
  }

  func forEachTransportPair(
    _ transport: [Transport] = [.init(server: .posix, client: .posix)],
    serverAddress: SocketAddress = .ipv4(host: "127.0.0.1", port: 0),
    enableControlService: Bool = true,
    clientCompression: CompressionAlgorithm = .none,
    clientEnabledCompression: CompressionAlgorithmSet = .none,
    serverCompression: CompressionAlgorithmSet = .none,
    _ execute: (
      ControlClient<NIOClientTransport>,
      GRPCServer<NIOServerTransport>,
      Transport
    ) async throws -> Void
  ) async throws {
    for pair in transport {
      try await withThrowingTaskGroup(of: Void.self) { group in
        let (server, address) = try await self.runServer(
          in: &group,
          address: serverAddress,
          kind: pair.server,
          enableControlService: enableControlService,
          compression: serverCompression
        )

        let target: any ResolvableTarget
        if let ipv4 = address.ipv4 {
          target = .ipv4(host: ipv4.host, port: ipv4.port)
        } else if let ipv6 = address.ipv6 {
          target = .ipv6(host: ipv6.host, port: ipv6.port)
        } else if let uds = address.unixDomainSocket {
          target = .unixDomainSocket(path: uds.path)
        } else {
          XCTFail("Unexpected address to connect to")
          return
        }

        let client = try self.makeClient(
          kind: pair.client,
          target: target,
          compression: clientCompression,
          enabledCompression: clientEnabledCompression
        )

        group.addTask {
          try await client.run()
        }

        do {
          let control = ControlClient(wrapping: client)
          try await execute(control, server, pair)
        } catch {
          XCTFail("Unexpected error: '\(error)' (\(pair))")
        }

        server.beginGracefulShutdown()
        client.beginGracefulShutdown()
      }
    }
  }

  func forEachClientAndHTTPStatusCodeServer(
    _ kind: [Transport.Kind] = [.posix, .niots],
    _ execute: (ControlClient<NIOClientTransport>, Transport.Kind) async throws -> Void
  ) async throws {
    for clientKind in kind {
      try await withThrowingTaskGroup(of: Void.self) { group in
        let server = HTTP2StatusCodeServer()
        group.addTask {
          try await server.run()
        }

        let address = try await server.listeningAddress
        let client = try self.makeClient(
          kind: clientKind,
          target: .ipv4(host: address.host, port: address.port),
          compression: .none,
          enabledCompression: .none
        )
        group.addTask {
          try await client.run()
        }

        do {
          let control = ControlClient(wrapping: client)
          try await execute(control, clientKind)
        } catch {
          XCTFail("Unexpected error: '\(error)' (\(clientKind))")
        }

        group.cancelAll()
      }
    }
  }

  private func runServer(
    in group: inout ThrowingTaskGroup<Void, any Error>,
    address: SocketAddress,
    kind: Transport.Kind,
    enableControlService: Bool,
    compression: CompressionAlgorithmSet
  ) async throws -> (GRPCServer<NIOServerTransport>, GRPCNIOTransportCore.SocketAddress) {
    let services = enableControlService ? [ControlService()] : []

    switch kind {
    case .posix:
      let server = GRPCServer(
        transport: NIOServerTransport(
          .http2NIOPosix(
            address: address,
            transportSecurity: .plaintext,
            config: .defaults {
              $0.compression.enabledAlgorithms = compression
            }
          )
        ),
        services: services
      )

      group.addTask {
        try await server.serve()
      }

      let address = try await server.listeningAddress!
      return (server, address)

    case .niots:
      #if canImport(Network)
      let server = GRPCServer(
        transport: NIOServerTransport(
          .http2NIOTS(
            address: address,
            transportSecurity: .plaintext,
            config: .defaults {
              $0.compression.enabledAlgorithms = compression
            }
          )
        ),
        services: services
      )

      group.addTask {
        try await server.serve()
      }

      let address = try await server.listeningAddress!
      return (server, address)
      #else
      throw XCTSkip("Transport not supported on this platform")
      #endif
    }
  }

  private func makeClient(
    kind: Transport.Kind,
    target: any ResolvableTarget,
    compression: CompressionAlgorithm,
    enabledCompression: CompressionAlgorithmSet
  ) throws -> GRPCClient<NIOClientTransport> {
    switch kind {
    case .posix:
      var serviceConfig = ServiceConfig()
      serviceConfig.loadBalancingConfig = [.roundRobin]
      let transport = try HTTP2ClientTransport.Posix(
        target: target,
        transportSecurity: .plaintext,
        config: .defaults {
          $0.compression.algorithm = compression
          $0.compression.enabledAlgorithms = enabledCompression
        },
        serviceConfig: serviceConfig
      )
      return GRPCClient(transport: NIOClientTransport(transport))

    case .niots:
      #if canImport(Network)
      var serviceConfig = ServiceConfig()
      serviceConfig.loadBalancingConfig = [.roundRobin]
      let transport = try HTTP2ClientTransport.TransportServices(
        target: target,
        transportSecurity: .plaintext,
        config: .defaults {
          $0.compression.algorithm = compression
          $0.compression.enabledAlgorithms = enabledCompression
        },
        serviceConfig: serviceConfig
      )
      #else
      throw XCTSkip("Transport not supported on this platform")
      #endif
      return GRPCClient(transport: NIOClientTransport(transport))
    }
<<<<<<< HEAD
=======

    return GRPCClient(transport: transport, interceptors: [PeerInfoClientInterceptor()])
>>>>>>> 64874f2d
  }

  func testUnaryOK() async throws {
    // Client sends one message, server sends back metadata, a single message, and an ok status with
    // trailing metadata.
    try await self.forEachTransportPair { control, _, pair in
      let input = ControlInput.with {
        $0.echoMetadataInHeaders = true
        $0.echoMetadataInTrailers = true
        $0.numberOfMessages = 1
        $0.payloadParameters = .with {
          $0.content = 0
          $0.size = 1024
        }
      }

      let metadata: Metadata = ["test-key": "test-value"]
      let request = ClientRequest(message: input, metadata: metadata)

      try await control.unary(request: request) { response in
        let message = try response.message
        XCTAssertEqual(message.payload, Data(repeating: 0, count: 1024), "\(pair)")

        let initial = response.metadata
        XCTAssertEqual(Array(initial["echo-test-key"]), ["test-value"], "\(pair)")

        let trailing = response.trailingMetadata
        XCTAssertEqual(Array(trailing["echo-test-key"]), ["test-value"], "\(pair)")
      }
    }
  }

  func testUnaryNotOK() async throws {
    // Client sends one message, server sends back metadata, a single message, and a non-ok status
    // with trailing metadata.
    try await self.forEachTransportPair { control, _, pair in
      let input = ControlInput.with {
        $0.echoMetadataInTrailers = true
        $0.numberOfMessages = 1
        $0.payloadParameters = .with {
          $0.content = 0
          $0.size = 1024
        }
        $0.status = .with {
          $0.code = .aborted
          $0.message = "\(#function)"
        }
      }

      let metadata: Metadata = ["test-key": "test-value"]
      let request = ClientRequest(message: input, metadata: metadata)

      try await control.unary(request: request) { response in
        XCTAssertThrowsError(ofType: RPCError.self, try response.message) { error in
          XCTAssertEqual(error.code, .aborted)
          XCTAssertEqual(error.message, "\(#function)")

          let trailing = error.metadata
          XCTAssertEqual(Array(trailing["echo-test-key"]), ["test-value"], "\(pair)")
        }

        let trailing = response.trailingMetadata
        XCTAssertEqual(Array(trailing["echo-test-key"]), ["test-value"], "\(pair)")
      }
    }
  }

  func testUnaryRejected() async throws {
    // Client sends one message, server sends non-ok status with trailing metadata.
    try await self.forEachTransportPair { control, _, pair in
      let metadata: Metadata = ["test-key": "test-value"]
      let request = ClientRequest<ControlInput>(
        message: .trailersOnly(code: .aborted, message: "\(#function)", echoMetadata: true),
        metadata: metadata
      )

      try await control.unary(request: request) { response in
        XCTAssertThrowsError(ofType: RPCError.self, try response.message) { error in
          XCTAssertEqual(error.code, .aborted, "\(pair)")
          XCTAssertEqual(error.message, "\(#function)", "\(pair)")

          let trailing = error.metadata
          XCTAssertEqual(Array(trailing["echo-test-key"]), ["test-value"], "\(pair)")
        }

        // No initial metadata for trailers-only.
        XCTAssertEqual(response.metadata, [:])

        let trailing = response.trailingMetadata
        XCTAssertEqual(Array(trailing["echo-test-key"]), ["test-value"], "\(pair)")
      }
    }
  }

  func testClientStreamingOK() async throws {
    try await self.forEachTransportPair { control, _, pair in
      let metadata: Metadata = ["test-key": "test-value"]
      let request = StreamingClientRequest(
        of: ControlInput.self,
        metadata: metadata
      ) { writer in
        try await writer.write(.echoMetadata)
        // Send a few messages which are ignored.
        try await writer.write(.noOp)
        try await writer.write(.noOp)
        try await writer.write(.noOp)
        // Send a message.
        try await writer.write(.messages(1, repeating: 42, count: 1024))
        // ... and the final status.
        try await writer.write(.status(code: .ok, message: "", echoMetadata: true))
      }

      try await control.clientStream(request: request) { response in
        let message = try response.message
        XCTAssertEqual(message.payload, Data(repeating: 42, count: 1024), "\(pair)")

        let initial = response.metadata
        XCTAssertEqual(Array(initial["echo-test-key"]), ["test-value"], "\(pair)")

        let trailing = response.trailingMetadata
        XCTAssertEqual(Array(trailing["echo-test-key"]), ["test-value"], "\(pair)")
      }
    }
  }

  func testClientStreamingNotOK() async throws {
    try await self.forEachTransportPair { control, _, pair in
      let metadata: Metadata = ["test-key": "test-value"]
      let request = StreamingClientRequest(
        of: ControlInput.self,
        metadata: metadata
      ) { writer in
        try await writer.write(.echoMetadata)
        // Send a few messages which are ignored.
        try await writer.write(.noOp)
        try await writer.write(.noOp)
        try await writer.write(.noOp)
        // Send a message.
        try await writer.write(.messages(1, repeating: 42, count: 1024))
        // Send the final status.
        try await writer.write(.status(code: .aborted, message: "\(#function)", echoMetadata: true))
      }

      try await control.clientStream(request: request) { response in
        XCTAssertThrowsError(ofType: RPCError.self, try response.message) { error in
          XCTAssertEqual(error.code, .aborted, "\(pair)")
          XCTAssertEqual(error.message, "\(#function)", "\(pair)")

          let trailing = error.metadata
          XCTAssertEqual(Array(trailing["echo-test-key"]), ["test-value"], "\(pair)")
        }

        let initial = response.metadata
        XCTAssertEqual(Array(initial["echo-test-key"]), ["test-value"], "\(pair)")

        let trailing = response.trailingMetadata
        XCTAssertEqual(Array(trailing["echo-test-key"]), ["test-value"], "\(pair)")
      }
    }
  }

  func testClientStreamingRejected() async throws {
    // Client sends one message, server sends non-ok status with trailing metadata.
    try await self.forEachTransportPair { control, _, pair in
      let metadata: Metadata = ["test-key": "test-value"]
      let request = StreamingClientRequest(
        of: ControlInput.self,
        metadata: metadata
      ) { writer in
        let message: ControlInput = .trailersOnly(
          code: .aborted,
          message: "\(#function)",
          echoMetadata: true
        )

        try await writer.write(message)
      }

      try await control.clientStream(request: request) { response in
        XCTAssertThrowsError(ofType: RPCError.self, try response.message) { error in
          XCTAssertEqual(error.code, .aborted, "\(pair)")
          XCTAssertEqual(error.message, "\(#function)", "\(pair)")

          let trailing = error.metadata
          XCTAssertEqual(Array(trailing["echo-test-key"]), ["test-value"], "\(pair)")
        }

        // No initial metadata for trailers-only.
        XCTAssertEqual(response.metadata, [:])

        let trailing = response.trailingMetadata
        XCTAssertEqual(Array(trailing["echo-test-key"]), ["test-value"], "\(pair)")
      }
    }
  }

  func testServerStreamingOK() async throws {
    try await self.forEachTransportPair { control, _, pair in
      let metadata: Metadata = ["test-key": "test-value"]
      let input = ControlInput.with {
        $0.echoMetadataInHeaders = true
        $0.echoMetadataInTrailers = true
        $0.numberOfMessages = 5
        $0.payloadParameters = .with {
          $0.content = 42
          $0.size = 1024
        }
      }

      let request = ClientRequest(message: input, metadata: metadata)
      try await control.serverStream(request: request) { response in
        switch response.accepted {
        case .success(let contents):
          XCTAssertEqual(Array(contents.metadata["echo-test-key"]), ["test-value"], "\(pair)")

          var messagesReceived = 0
          for try await part in contents.bodyParts {
            switch part {
            case .message(let message):
              messagesReceived += 1
              XCTAssertEqual(message.payload, Data(repeating: 42, count: 1024))
            case .trailingMetadata(let metadata):
              XCTAssertEqual(Array(metadata["echo-test-key"]), ["test-value"], "\(pair)")
            }
          }

          XCTAssertEqual(messagesReceived, 5)

        case .failure(let error):
          throw error
        }
      }
    }
  }

  func testServerStreamingEmptyOK() async throws {
    try await self.forEachTransportPair { control, _, pair in
      let metadata: Metadata = ["test-key": "test-value"]
      // Echo back metadata, but don't send any messages.
      let input = ControlInput.with {
        $0.echoMetadataInHeaders = true
        $0.echoMetadataInTrailers = true
      }

      let request = ClientRequest(message: input, metadata: metadata)
      try await control.serverStream(request: request) { response in
        switch response.accepted {
        case .success(let contents):
          XCTAssertEqual(Array(contents.metadata["echo-test-key"]), ["test-value"], "\(pair)")

          for try await part in contents.bodyParts {
            switch part {
            case .message:
              XCTFail("Unexpected message")
            case .trailingMetadata(let metadata):
              XCTAssertEqual(Array(metadata["echo-test-key"]), ["test-value"], "\(pair)")
            }
          }

        case .failure(let error):
          throw error
        }
      }
    }
  }

  func testServerStreamingNotOK() async throws {
    try await self.forEachTransportPair { control, _, pair in
      let metadata: Metadata = ["test-key": "test-value"]
      let input = ControlInput.with {
        $0.echoMetadataInHeaders = true
        $0.echoMetadataInTrailers = true
        $0.numberOfMessages = 5
        $0.payloadParameters = .with {
          $0.content = 42
          $0.size = 1024
        }
        $0.status = .with {
          $0.code = .aborted
          $0.message = "\(#function)"
        }
      }

      let request = ClientRequest(message: input, metadata: metadata)
      try await control.serverStream(request: request) { response in
        switch response.accepted {
        case .success(let contents):
          XCTAssertEqual(Array(contents.metadata["echo-test-key"]), ["test-value"], "\(pair)")

          var messagesReceived = 0
          do {
            for try await part in contents.bodyParts {
              switch part {
              case .message(let message):
                messagesReceived += 1
                XCTAssertEqual(message.payload, Data(repeating: 42, count: 1024))
              case .trailingMetadata:
                XCTFail("Unexpected trailing metadata, should be provided in RPCError")
              }
            }
            XCTFail("Expected error to be thrown")
          } catch let error as RPCError {
            XCTAssertEqual(error.code, .aborted)
            XCTAssertEqual(error.message, "\(#function)")
            XCTAssertEqual(Array(error.metadata["echo-test-key"]), ["test-value"], "\(pair)")
          }

          XCTAssertEqual(messagesReceived, 5)

        case .failure(let error):
          throw error
        }
      }
    }
  }

  func testServerStreamingEmptyNotOK() async throws {
    try await self.forEachTransportPair { control, _, pair in
      let metadata: Metadata = ["test-key": "test-value"]
      let input = ControlInput.with {
        $0.echoMetadataInHeaders = true
        $0.echoMetadataInTrailers = true
        $0.status = .with {
          $0.code = .aborted
          $0.message = "\(#function)"
        }
      }

      let request = ClientRequest(message: input, metadata: metadata)
      try await control.serverStream(request: request) { response in
        switch response.accepted {
        case .success(let contents):
          XCTAssertEqual(Array(contents.metadata["echo-test-key"]), ["test-value"], "\(pair)")

          do {
            for try await _ in contents.bodyParts {
              XCTFail("Unexpected message, \(pair)")
            }
            XCTFail("Expected error to be thrown")
          } catch let error as RPCError {
            XCTAssertEqual(error.code, .aborted)
            XCTAssertEqual(error.message, "\(#function)")
            XCTAssertEqual(Array(error.metadata["echo-test-key"]), ["test-value"], "\(pair)")
          }

        case .failure(let error):
          throw error
        }
      }
    }
  }

  func testServerStreamingRejected() async throws {
    try await self.forEachTransportPair { control, _, pair in
      let metadata: Metadata = ["test-key": "test-value"]
      let request = ClientRequest<ControlInput>(
        message: .trailersOnly(code: .aborted, message: "\(#function)", echoMetadata: true),
        metadata: metadata
      )

      try await control.serverStream(request: request) { response in
        switch response.accepted {
        case .success:
          XCTFail("Expected RPC to be rejected \(pair)")
        case .failure(let error):
          XCTAssertEqual(error.code, .aborted, "\(pair)")
          XCTAssertEqual(error.message, "\(#function)", "\(pair)")
          XCTAssertEqual(Array(error.metadata["echo-test-key"]), ["test-value"], "\(pair)")
        }
      }
    }
  }

  func testBidiStreamingOK() async throws {
    try await self.forEachTransportPair { control, _, pair in
      let metadata: Metadata = ["test-key": "test-value"]
      let request = StreamingClientRequest(
        of: ControlInput.self,
        metadata: metadata
      ) { writer in
        try await writer.write(.echoMetadata)
        // Send a few messages, each is echo'd back.
        try await writer.write(.messages(1, repeating: 42, count: 1024))
        try await writer.write(.messages(1, repeating: 42, count: 1024))
        try await writer.write(.messages(1, repeating: 42, count: 1024))
        // Send the final status.
        try await writer.write(.status(code: .ok, message: "", echoMetadata: true))
      }

      try await control.bidiStream(request: request) { response in
        switch response.accepted {
        case .success(let contents):
          XCTAssertEqual(Array(contents.metadata["echo-test-key"]), ["test-value"], "\(pair)")

          var messagesReceived = 0
          for try await part in contents.bodyParts {
            switch part {
            case .message(let message):
              messagesReceived += 1
              XCTAssertEqual(message.payload, Data(repeating: 42, count: 1024))
            case .trailingMetadata(let metadata):
              XCTAssertEqual(Array(metadata["echo-test-key"]), ["test-value"], "\(pair)")
            }
          }
          XCTAssertEqual(messagesReceived, 3)

        case .failure(let error):
          throw error
        }
      }
    }
  }

  func testBidiStreamingEmptyOK() async throws {
    try await self.forEachTransportPair { control, _, pair in
      let request = StreamingClientRequest(of: ControlInput.self) { _ in }
      try await control.bidiStream(request: request) { response in
        switch response.accepted {
        case .success(let contents):
          var receivedTrailingMetadata = false
          for try await part in contents.bodyParts {
            switch part {
            case .message:
              XCTFail("Unexpected message \(pair)")
            case .trailingMetadata:
              XCTAssertFalse(receivedTrailingMetadata, "\(pair)")
              receivedTrailingMetadata = true
            }
          }
        case .failure(let error):
          throw error
        }
      }
    }
  }

  func testBidiStreamingNotOK() async throws {
    try await self.forEachTransportPair { control, _, pair in
      let metadata: Metadata = ["test-key": "test-value"]
      let request = StreamingClientRequest(
        of: ControlInput.self,
        metadata: metadata
      ) { writer in
        try await writer.write(.echoMetadata)
        // Send a few messages, each is echo'd back.
        try await writer.write(.messages(1, repeating: 42, count: 1024))
        try await writer.write(.messages(1, repeating: 42, count: 1024))
        try await writer.write(.messages(1, repeating: 42, count: 1024))
        // Send the final status.
        try await writer.write(.status(code: .aborted, message: "\(#function)", echoMetadata: true))
      }

      try await control.bidiStream(request: request) { response in
        switch response.accepted {
        case .success(let contents):
          XCTAssertEqual(Array(contents.metadata["echo-test-key"]), ["test-value"], "\(pair)")

          var messagesReceived = 0
          do {
            for try await part in contents.bodyParts {
              switch part {
              case .message(let message):
                messagesReceived += 1
                XCTAssertEqual(message.payload, Data(repeating: 42, count: 1024))
              case .trailingMetadata:
                XCTFail("Trailing metadata should be provided by error")
              }
            }
            XCTFail("Should've thrown error \(pair)")
          } catch let error as RPCError {
            XCTAssertEqual(error.code, .aborted)
            XCTAssertEqual(error.message, "\(#function)")
            XCTAssertEqual(Array(error.metadata["echo-test-key"]), ["test-value"], "\(pair)")
          }

          XCTAssertEqual(messagesReceived, 3)

        case .failure(let error):
          throw error
        }
      }
    }
  }

  func testBidiStreamingRejected() async throws {
    try await self.forEachTransportPair { control, _, pair in
      let metadata: Metadata = ["test-key": "test-value"]
      let request = StreamingClientRequest(
        of: ControlInput.self,
        metadata: metadata
      ) { writer in
        try await writer.write(
          .trailersOnly(
            code: .aborted,
            message: "\(#function)",
            echoMetadata: true
          )
        )
      }

      try await control.bidiStream(request: request) { response in
        switch response.accepted {
        case .success:
          XCTFail("Expected RPC to fail \(pair)")
        case .failure(let error):
          XCTAssertEqual(error.code, .aborted)
          XCTAssertEqual(error.message, "\(#function)")
          XCTAssertEqual(Array(error.metadata["echo-test-key"]), ["test-value"])
        }
      }
    }
  }

  // MARK: - Not Implemented

  func testUnaryNotImplemented() async throws {
    try await self.forEachTransportPair(enableControlService: false) { control, _, pair in
      let request = ClientRequest(message: ControlInput())
      try await control.unary(request: request) { response in
        XCTAssertThrowsError(ofType: RPCError.self, try response.message) { error in
          XCTAssertEqual(error.code, .unimplemented)
        }
      }
    }
  }

  func testClientStreamingNotImplemented() async throws {
    try await self.forEachTransportPair(enableControlService: false) { control, _, pair in
      let request = StreamingClientRequest(of: ControlInput.self) { _ in }
      try await control.clientStream(request: request) { response in
        XCTAssertThrowsError(ofType: RPCError.self, try response.message) { error in
          XCTAssertEqual(error.code, .unimplemented)
        }
      }
    }
  }

  func testServerStreamingNotImplemented() async throws {
    try await self.forEachTransportPair(enableControlService: false) { control, _, pair in
      let request = ClientRequest(message: ControlInput())
      try await control.serverStream(request: request) { response in
        XCTAssertThrowsError(ofType: RPCError.self, try response.accepted.get()) { error in
          XCTAssertEqual(error.code, .unimplemented)
        }
      }
    }
  }

  func testBidiStreamingNotImplemented() async throws {
    try await self.forEachTransportPair(enableControlService: false) { control, _, pair in
      let request = StreamingClientRequest(of: ControlInput.self) { _ in }
      try await control.bidiStream(request: request) { response in
        XCTAssertThrowsError(ofType: RPCError.self, try response.accepted.get()) { error in
          XCTAssertEqual(error.code, .unimplemented)
        }
      }
    }
  }

  // MARK: - Compression tests

  private func testUnaryCompression(
    client: CompressionAlgorithm,
    server: CompressionAlgorithm,
    control: ControlClient<NIOClientTransport>,
    pair: Transport
  ) async throws {
    let message = ControlInput.with {
      $0.echoMetadataInHeaders = true
      $0.numberOfMessages = 1
      $0.payloadParameters = .with {
        $0.content = 42
        $0.size = 1024
      }
    }

    var options = CallOptions.defaults
    options.compression = client

    try await control.unary(
      request: ClientRequest(message: message),
      options: options
    ) { response in
      // Check the client algorithm.
      switch client {
      case .deflate, .gzip:
        // "echo-grpc-encoding" is the value of "grpc-encoding" sent from the client to the server.
        let encoding = Array(response.metadata["echo-grpc-encoding"])
        XCTAssertEqual(encoding, ["\(client.name)"], "\(pair)")
      case .none:
        ()
      default:
        XCTFail("Unhandled compression '\(client)'")
      }

      // Check the server algorithm.
      switch server {
      case .deflate, .gzip:
        let encoding = Array(response.metadata["grpc-encoding"])
        XCTAssertEqual(encoding, ["\(server.name)"], "\(pair)")
      case .none:
        ()
      default:
        XCTFail("Unhandled compression '\(client)'")
      }

      let message = try response.message
      XCTAssertEqual(message.payload, Data(repeating: 42, count: 1024), "\(pair)")
    }
  }

  private func testClientStreamingCompression(
    client: CompressionAlgorithm,
    server: CompressionAlgorithm,
    control: ControlClient<NIOClientTransport>,
    pair: Transport
  ) async throws {
    let request = StreamingClientRequest(of: ControlInput.self) { writer in
      try await writer.write(.echoMetadata)
      try await writer.write(.noOp)
      try await writer.write(.noOp)
      try await writer.write(.messages(1, repeating: 42, count: 1024))
    }

    var options = CallOptions.defaults
    options.compression = client

    try await control.clientStream(request: request, options: options) { response in
      // Check the client algorithm.
      switch client {
      case .deflate, .gzip:
        // "echo-grpc-encoding" is the value of "grpc-encoding" sent from the client to the server.
        let encoding = Array(response.metadata["echo-grpc-encoding"])
        XCTAssertEqual(encoding, ["\(client.name)"], "\(pair)")
      case .none:
        ()
      default:
        XCTFail("Unhandled compression '\(client)'")
      }

      // Check the server algorithm.
      switch server {
      case .deflate, .gzip:
        let encoding = Array(response.metadata["grpc-encoding"])
        XCTAssertEqual(encoding, ["\(server.name)"], "\(pair)")
      case .none:
        ()
      default:
        XCTFail("Unhandled compression '\(client)'")
      }

      let message = try response.message
      XCTAssertEqual(message.payload, Data(repeating: 42, count: 1024), "\(pair)")
    }
  }

  private func testServerStreamingCompression(
    client: CompressionAlgorithm,
    server: CompressionAlgorithm,
    control: ControlClient<NIOClientTransport>,
    pair: Transport
  ) async throws {
    let message = ControlInput.with {
      $0.echoMetadataInHeaders = true
      $0.numberOfMessages = 5
      $0.payloadParameters = .with {
        $0.content = 42
        $0.size = 1024
      }
    }

    var options = CallOptions.defaults
    options.compression = client

    try await control.serverStream(
      request: ClientRequest(message: message),
      options: options
    ) { response in
      // Check the client algorithm.
      switch client {
      case .deflate, .gzip:
        // "echo-grpc-encoding" is the value of "grpc-encoding" sent from the client to the server.
        let encoding = Array(response.metadata["echo-grpc-encoding"])
        XCTAssertEqual(encoding, ["\(client.name)"], "\(pair)")
      case .none:
        ()
      default:
        XCTFail("Unhandled compression '\(client)'")
      }

      // Check the server algorithm.
      switch server {
      case .deflate, .gzip:
        let encoding = Array(response.metadata["grpc-encoding"])
        XCTAssertEqual(encoding, ["\(server.name)"], "\(pair)")
      case .none:
        ()
      default:
        XCTFail("Unhandled compression '\(client)'")
      }

      for try await message in response.messages {
        XCTAssertEqual(message.payload, Data(repeating: 42, count: 1024), "\(pair)")
      }
    }
  }

  private func testBidiStreamingCompression(
    client: CompressionAlgorithm,
    server: CompressionAlgorithm,
    control: ControlClient<NIOClientTransport>,
    pair: Transport
  ) async throws {
    let request = StreamingClientRequest(of: ControlInput.self) { writer in
      try await writer.write(.echoMetadata)
      try await writer.write(.messages(1, repeating: 42, count: 1024))
      try await writer.write(.messages(1, repeating: 42, count: 1024))
      try await writer.write(.messages(1, repeating: 42, count: 1024))
    }

    var options = CallOptions.defaults
    options.compression = client

    try await control.bidiStream(request: request, options: options) { response in
      // Check the client algorithm.
      switch client {
      case .deflate, .gzip:
        // "echo-grpc-encoding" is the value of "grpc-encoding" sent from the client to the server.
        let encoding = Array(response.metadata["echo-grpc-encoding"])
        XCTAssertEqual(encoding, ["\(client.name)"], "\(pair)")
      case .none:
        ()
      default:
        XCTFail("Unhandled compression '\(client)'")
      }

      // Check the server algorithm.
      switch server {
      case .deflate, .gzip:
        let encoding = Array(response.metadata["grpc-encoding"])
        XCTAssertEqual(encoding, ["\(server.name)"], "\(pair)")
      case .none:
        ()
      default:
        XCTFail("Unhandled compression '\(client)'")
      }

      for try await message in response.messages {
        XCTAssertEqual(message.payload, Data(repeating: 42, count: 1024), "\(pair)")
      }
    }
  }

  func testUnaryDeflateCompression() async throws {
    try await self.forEachTransportPair(
      clientCompression: .deflate,
      clientEnabledCompression: .deflate,
      serverCompression: .deflate
    ) { control, _, pair in
      try await self.testUnaryCompression(
        client: .deflate,
        server: .deflate,
        control: control,
        pair: pair
      )
    }
  }

  func testUnaryGzipCompression() async throws {
    try await self.forEachTransportPair(
      clientCompression: .gzip,
      clientEnabledCompression: .gzip,
      serverCompression: .gzip
    ) { control, _, pair in
      try await self.testUnaryCompression(
        client: .gzip,
        server: .gzip,
        control: control,
        pair: pair
      )
    }
  }

  func testClientStreamingDeflateCompression() async throws {
    try await self.forEachTransportPair(
      clientCompression: .deflate,
      clientEnabledCompression: .deflate,
      serverCompression: .deflate
    ) { control, _, pair in
      try await self.testClientStreamingCompression(
        client: .deflate,
        server: .deflate,
        control: control,
        pair: pair
      )
    }
  }

  func testClientStreamingGzipCompression() async throws {
    try await self.forEachTransportPair(
      clientCompression: .gzip,
      clientEnabledCompression: .gzip,
      serverCompression: .gzip
    ) { control, _, pair in
      try await self.testClientStreamingCompression(
        client: .gzip,
        server: .gzip,
        control: control,
        pair: pair
      )
    }
  }

  func testServerStreamingDeflateCompression() async throws {
    try await self.forEachTransportPair(
      clientCompression: .deflate,
      clientEnabledCompression: .deflate,
      serverCompression: .deflate
    ) { control, _, pair in
      try await self.testServerStreamingCompression(
        client: .deflate,
        server: .deflate,
        control: control,
        pair: pair
      )
    }
  }

  func testServerStreamingGzipCompression() async throws {
    try await self.forEachTransportPair(
      clientCompression: .gzip,
      clientEnabledCompression: .gzip,
      serverCompression: .gzip
    ) { control, _, pair in
      try await self.testServerStreamingCompression(
        client: .gzip,
        server: .gzip,
        control: control,
        pair: pair
      )
    }
  }

  func testBidiStreamingDeflateCompression() async throws {
    try await self.forEachTransportPair(
      clientCompression: .deflate,
      clientEnabledCompression: .deflate,
      serverCompression: .deflate
    ) { control, _, pair in
      try await self.testBidiStreamingCompression(
        client: .deflate,
        server: .deflate,
        control: control,
        pair: pair
      )
    }
  }

  func testBidiStreamingGzipCompression() async throws {
    try await self.forEachTransportPair(
      clientCompression: .gzip,
      clientEnabledCompression: .gzip,
      serverCompression: .gzip
    ) { control, _, pair in
      try await self.testBidiStreamingCompression(
        client: .gzip,
        server: .gzip,
        control: control,
        pair: pair
      )
    }
  }

  func testUnaryUnsupportedCompression() async throws {
    try await self.forEachTransportPair(
      clientEnabledCompression: .all,
      serverCompression: .gzip
    ) { control, _, pair in
      let message = ControlInput.with {
        $0.numberOfMessages = 1
        $0.payloadParameters = .with {
          $0.content = 42
          $0.size = 1024
        }
      }
      let request = ClientRequest(message: message)

      var options = CallOptions.defaults
      options.compression = .deflate
      try await control.unary(request: request, options: options) { response in
        switch response.accepted {
        case .success:
          XCTFail("RPC should've been rejected")
        case .failure(let error):
          let acceptEncoding = Array(error.metadata["grpc-accept-encoding"])
          // "identity" may or may not be included, so only test for values which must be present.
          XCTAssertTrue(acceptEncoding.contains("gzip"))
          XCTAssertFalse(acceptEncoding.contains("deflate"))
        }
      }
    }
  }

  func testClientStreamingUnsupportedCompression() async throws {
    try await self.forEachTransportPair(
      clientEnabledCompression: .all,
      serverCompression: .gzip
    ) { control, _, pair in
      let request = StreamingClientRequest(of: ControlInput.self) { writer in
        try await writer.write(.noOp)
      }

      var options = CallOptions.defaults
      options.compression = .deflate
      try await control.clientStream(request: request, options: options) { response in
        switch response.accepted {
        case .success:
          XCTFail("RPC should've been rejected")
        case .failure(let error):
          let acceptEncoding = Array(error.metadata["grpc-accept-encoding"])
          // "identity" may or may not be included, so only test for values which must be present.
          XCTAssertTrue(acceptEncoding.contains("gzip"))
          XCTAssertFalse(acceptEncoding.contains("deflate"))
        }
      }
    }
  }

  func testServerStreamingUnsupportedCompression() async throws {
    try await self.forEachTransportPair(
      clientEnabledCompression: .all,
      serverCompression: .gzip
    ) { control, _, pair in
      let message = ControlInput.with {
        $0.numberOfMessages = 1
        $0.payloadParameters = .with {
          $0.content = 42
          $0.size = 1024
        }
      }
      let request = ClientRequest(message: message)

      var options = CallOptions.defaults
      options.compression = .deflate
      try await control.serverStream(request: request, options: options) { response in
        switch response.accepted {
        case .success:
          XCTFail("RPC should've been rejected")
        case .failure(let error):
          let acceptEncoding = Array(error.metadata["grpc-accept-encoding"])
          // "identity" may or may not be included, so only test for values which must be present.
          XCTAssertTrue(acceptEncoding.contains("gzip"))
          XCTAssertFalse(acceptEncoding.contains("deflate"))
        }
      }
    }
  }

  func testBidiStreamingUnsupportedCompression() async throws {
    try await self.forEachTransportPair(
      clientEnabledCompression: .all,
      serverCompression: .gzip
    ) { control, _, pair in
      let request = StreamingClientRequest(of: ControlInput.self) { writer in
        try await writer.write(.noOp)
      }

      var options = CallOptions.defaults
      options.compression = .deflate
      try await control.bidiStream(request: request, options: options) { response in
        switch response.accepted {
        case .success:
          XCTFail("RPC should've been rejected")
        case .failure(let error):
          let acceptEncoding = Array(error.metadata["grpc-accept-encoding"])
          // "identity" may or may not be included, so only test for values which must be present.
          XCTAssertTrue(acceptEncoding.contains("gzip"))
          XCTAssertFalse(acceptEncoding.contains("deflate"))
        }
      }
    }
  }

  func testUnaryTimeoutPropagatedToServer() async throws {
    try await self.forEachTransportPair { control, _, pair in
      let message = ControlInput.with {
        $0.echoMetadataInHeaders = true
        $0.numberOfMessages = 1
      }

      let request = ClientRequest(message: message)
      var options = CallOptions.defaults
      options.timeout = .seconds(10)
      try await control.unary(request: request, options: options) { response in
        let timeout = Array(response.metadata["echo-grpc-timeout"])
        XCTAssertEqual(timeout.count, 1)
      }
    }
  }

  func testClientStreamingTimeoutPropagatedToServer() async throws {
    try await self.forEachTransportPair { control, _, pair in
      let request = StreamingClientRequest(of: ControlInput.self) { writer in
        let message = ControlInput.with {
          $0.echoMetadataInHeaders = true
          $0.numberOfMessages = 1
        }
        try await writer.write(message)
      }

      var options = CallOptions.defaults
      options.timeout = .seconds(10)
      try await control.clientStream(request: request, options: options) { response in
        let timeout = Array(response.metadata["echo-grpc-timeout"])
        XCTAssertEqual(timeout.count, 1)
      }
    }
  }

  func testServerStreamingTimeoutPropagatedToServer() async throws {
    try await self.forEachTransportPair { control, _, pair in
      let message = ControlInput.with {
        $0.echoMetadataInHeaders = true
        $0.numberOfMessages = 1
      }

      let request = ClientRequest(message: message)
      var options = CallOptions.defaults
      options.timeout = .seconds(10)
      try await control.serverStream(request: request, options: options) { response in
        let timeout = Array(response.metadata["echo-grpc-timeout"])
        XCTAssertEqual(timeout.count, 1)
      }
    }
  }

  func testBidiStreamingTimeoutPropagatedToServer() async throws {
    try await self.forEachTransportPair { control, _, pair in
      let request = StreamingClientRequest(of: ControlInput.self) { writer in
        try await writer.write(.echoMetadata)
      }

      var options = CallOptions.defaults
      options.timeout = .seconds(10)
      try await control.bidiStream(request: request, options: options) { response in
        let timeout = Array(response.metadata["echo-grpc-timeout"])
        XCTAssertEqual(timeout.count, 1)
      }
    }
  }

  private static let httpToStatusCodePairs: [(Int, RPCError.Code)] = [
    // See https://github.com/grpc/grpc/blob/7f664c69b2a636386fbf95c16bc78c559734ce0f/doc/http-grpc-status-mapping.md
    (400, .internalError),
    (401, .unauthenticated),
    (403, .permissionDenied),
    (404, .unimplemented),
    (418, .unknown),
    (429, .unavailable),
    (502, .unavailable),
    (503, .unavailable),
    (504, .unavailable),
    (504, .unavailable),
  ]

  func testUnaryAgainstNonGRPCServer() async throws {
    try await self.forEachClientAndHTTPStatusCodeServer { control, kind in
      for (httpCode, expectedStatus) in Self.httpToStatusCodePairs {
        // Tell the server what to respond with.
        let metadata: Metadata = ["response-status": "\(httpCode)"]

        try await control.unary(
          request: ClientRequest(message: .noOp, metadata: metadata)
        ) { response in
          switch response.accepted {
          case .success:
            XCTFail("RPC should have failed with '\(expectedStatus)'")
          case .failure(let error):
            XCTAssertEqual(error.code, expectedStatus)
          }
        }
      }
    }
  }

  func testClientStreamingAgainstNonGRPCServer() async throws {
    try await self.forEachClientAndHTTPStatusCodeServer { control, kind in
      for (httpCode, expectedStatus) in Self.httpToStatusCodePairs {
        // Tell the server what to respond with.
        let request = StreamingClientRequest(
          of: ControlInput.self,
          metadata: ["response-status": "\(httpCode)"]
        ) { _ in
        }

        try await control.clientStream(request: request) { response in
          switch response.accepted {
          case .success:
            XCTFail("RPC should have failed with '\(expectedStatus)'")
          case .failure(let error):
            XCTAssertEqual(error.code, expectedStatus)
          }
        }
      }
    }
  }

  func testServerStreamingAgainstNonGRPCServer() async throws {
    try await self.forEachClientAndHTTPStatusCodeServer { control, kind in
      for (httpCode, expectedStatus) in Self.httpToStatusCodePairs {
        // Tell the server what to respond with.
        let metadata: Metadata = ["response-status": "\(httpCode)"]

        try await control.serverStream(
          request: ClientRequest(message: .noOp, metadata: metadata)
        ) { response in
          switch response.accepted {
          case .success:
            XCTFail("RPC should have failed with '\(expectedStatus)'")
          case .failure(let error):
            XCTAssertEqual(error.code, expectedStatus)
          }
        }
      }
    }
  }

  func testBidiStreamingAgainstNonGRPCServer() async throws {
    try await self.forEachClientAndHTTPStatusCodeServer { control, kind in
      for (httpCode, expectedStatus) in Self.httpToStatusCodePairs {
        // Tell the server what to respond with.
        let request = StreamingClientRequest(
          of: ControlInput.self,
          metadata: ["response-status": "\(httpCode)"]
        ) { _ in
        }

        try await control.bidiStream(request: request) { response in
          switch response.accepted {
          case .success:
            XCTFail("RPC should have failed with '\(expectedStatus)'")
          case .failure(let error):
            XCTAssertEqual(error.code, expectedStatus)
          }
        }
      }
    }
  }

  func testUnaryScheme() async throws {
    try await self.forEachTransportPair { control, _, pair in
      let input = ControlInput.with {
        $0.echoMetadataInHeaders = true
        $0.numberOfMessages = 1
      }
      let request = ClientRequest(message: input)
      try await control.unary(request: request) { response in
        XCTAssertEqual(Array(response.metadata["echo-scheme"]), ["http"])
      }
    }
  }

  func testServerStreamingScheme() async throws {
    try await self.forEachTransportPair { control, _, pair in
      let input = ControlInput.with {
        $0.echoMetadataInHeaders = true
        $0.numberOfMessages = 1
      }
      let request = ClientRequest(message: input)
      try await control.serverStream(request: request) { response in
        XCTAssertEqual(Array(response.metadata["echo-scheme"]), ["http"])
        // Workaround https://github.com/grpc/grpc-swift-nio-transport/issues/43
        for try await _ in response.messages {}
      }
    }
  }

  func testClientStreamingScheme() async throws {
    try await self.forEachTransportPair { control, _, pair in
      let request = StreamingClientRequest(of: ControlInput.self) { writer in
        let input = ControlInput.with {
          $0.echoMetadataInHeaders = true
          $0.numberOfMessages = 1
        }
        try await writer.write(input)
      }
      try await control.clientStream(request: request) { response in
        XCTAssertEqual(Array(response.metadata["echo-scheme"]), ["http"])
      }
    }
  }

  func testBidiStreamingScheme() async throws {
    try await self.forEachTransportPair { control, _, pair in
      let request = StreamingClientRequest(of: ControlInput.self) { writer in
        let input = ControlInput.with {
          $0.echoMetadataInHeaders = true
          $0.numberOfMessages = 1
        }
        try await writer.write(input)
      }
      try await control.bidiStream(request: request) { response in
        XCTAssertEqual(Array(response.metadata["echo-scheme"]), ["http"])
        // Workaround https://github.com/grpc/grpc-swift-nio-transport/issues/43
        for try await _ in response.messages {}
      }
    }
  }

  func testServerCancellation() async throws {
    for kind in [CancellationKind.awaitCancelled, .withCancellationHandler] {
      try await self.forEachTransportPair { control, server, pair in
        let request = ClientRequest(message: kind)
        try await control.waitForCancellation(request: request) { response in
          // Shutdown the client so that it doesn't attempt to reconnect when the server closes.
          control.client.beginGracefulShutdown()

          // Shutdown the server to cancel the RPC.
          server.beginGracefulShutdown()

          // The RPC should complete without any error or response.
          let responses = try await response.messages.reduce(into: []) { $0.append($1) }
          XCTAssert(responses.isEmpty)
        }
      }
    }
  }

  func testUppercaseClientMetadataKey() async throws {
    try await self.forEachTransportPair { control, _, _ in
      let request = ClientRequest<ControlInput>(
        message: .with {
          $0.echoMetadataInHeaders = true
          $0.numberOfMessages = 1
        },
        metadata: ["UPPERCASE-KEY": "value"]
      )
      try await control.unary(request: request) { response in
        // Keys will be lowercase before being sent over the wire.
        XCTAssertEqual(Array(response.metadata["echo-uppercase-key"]), ["value"])
      }
    }
  }

  func testUppercaseServerMetadataKey() async throws {
    try await self.forEachTransportPair { control, _, _ in
      let request = ClientRequest<ControlInput>(
        message: .with {
          $0.initialMetadataToAdd["UPPERCASE-KEY"] = "initial"
          $0.trailingMetadataToAdd["UPPERCASE-KEY"] = "trailing"
          $0.numberOfMessages = 1
        }
      )
      try await control.unary(request: request) { response in
        XCTAssertEqual(Array(response.metadata["uppercase-key"]), ["initial"])
        XCTAssertEqual(Array(response.trailingMetadata["uppercase-key"]), ["trailing"])
      }
    }
  }

  private func checkAuthority(
    client: GRPCClient<NIOClientTransport>,
    expected: String
  ) async throws {
    let control = ControlClient(wrapping: client)
    let input = ControlInput.with {
      $0.echoMetadataInHeaders = true
      $0.echoMetadataInTrailers = true
      $0.numberOfMessages = 1
      $0.payloadParameters = .with {
        $0.content = 0
        $0.size = 1024
      }
    }

    try await control.unary(request: ClientRequest(message: input)) { response in
      let initial = response.metadata
      XCTAssertEqual(Array(initial["echo-authority"]), [.string(expected)])
    }
  }

  private func testAuthority(
    serverAddress: SocketAddress,
    authorityOverride override: String? = nil,
    clientTarget: (SocketAddress) -> any ResolvableTarget,
    expectedAuthority: (SocketAddress) -> String
  ) async throws {
    try await withGRPCServer(
      transport: .http2NIOPosix(
        address: serverAddress,
        transportSecurity: .plaintext
      ),
      services: [ControlService()]
    ) { server in
      guard let listeningAddress = try await server.listeningAddress else {
        XCTFail("No listening address")
        return
      }

      let target = clientTarget(listeningAddress)
      try await withGRPCClient(
        transport: NIOClientTransport(
          .http2NIOPosix(
            target: target,
            transportSecurity: .plaintext,
            config: .defaults {
              $0.http2.authority = override
            }
          )
        )
      ) { client in
        try await self.checkAuthority(client: client, expected: expectedAuthority(listeningAddress))
      }
    }
  }

  func testAuthorityDNS() async throws {
    try await self.testAuthority(serverAddress: .ipv4(host: "127.0.0.1", port: 0)) { address in
      return .dns(host: "localhost", port: address.ipv4!.port)
    } expectedAuthority: { address in
      return "localhost:\(address.ipv4!.port)"
    }
  }

  func testOverrideAuthorityDNS() async throws {
    try await self.testAuthority(
      serverAddress: .ipv4(host: "127.0.0.1", port: 0),
      authorityOverride: "respect-my-authority"
    ) { address in
      return .dns(host: "localhost", port: address.ipv4!.port)
    } expectedAuthority: { _ in
      return "respect-my-authority"
    }
  }

  func testAuthorityIPv4() async throws {
    try await self.testAuthority(serverAddress: .ipv4(host: "127.0.0.1", port: 0)) { address in
      return .ipv4(host: "127.0.0.1", port: address.ipv4!.port)
    } expectedAuthority: { address in
      return "127.0.0.1:\(address.ipv4!.port)"
    }
  }

  func testOverrideAuthorityIPv4() async throws {
    try await self.testAuthority(
      serverAddress: .ipv4(host: "127.0.0.1", port: 0),
      authorityOverride: "respect-my-authority"
    ) { address in
      return .ipv4(host: "127.0.0.1", port: address.ipv4!.port)
    } expectedAuthority: { _ in
      return "respect-my-authority"
    }
  }

  func testAuthorityIPv6() async throws {
    try await self.testAuthority(serverAddress: .ipv6(host: "::1", port: 0)) { address in
      return .ipv6(host: "::1", port: address.ipv6!.port)
    } expectedAuthority: { address in
      return "[::1]:\(address.ipv6!.port)"
    }
  }

  func testOverrideAuthorityIPv6() async throws {
    try await self.testAuthority(
      serverAddress: .ipv6(host: "::1", port: 0),
      authorityOverride: "respect-my-authority"
    ) { address in
      return .ipv6(host: "::1", port: address.ipv6!.port)
    } expectedAuthority: { _ in
      return "respect-my-authority"
    }
  }

  func testAuthorityUDS() async throws {
    let path = "test-authority-uds"
    try await self.testAuthority(serverAddress: .unixDomainSocket(path: path)) { address in
      return .unixDomainSocket(path: path)
    } expectedAuthority: { _ in
      return path
    }
  }

  func testAuthorityLocalUDSOverride() async throws {
    let path = "test-authority-local-uds-override"
    try await self.testAuthority(serverAddress: .unixDomainSocket(path: path)) { address in
      return .unixDomainSocket(path: path, authority: "respect-my-authority")
    } expectedAuthority: { _ in
      return "respect-my-authority"
    }
  }

  func testOverrideAuthorityUDS() async throws {
    let path = "test-override-authority-uds"
    try await self.testAuthority(
      serverAddress: .unixDomainSocket(path: path),
      authorityOverride: "respect-my-authority"
    ) { _ in
      return .unixDomainSocket(path: path, authority: "should-be-ignored")
    } expectedAuthority: { _ in
      return "respect-my-authority"
    }
  }

  func testPeerInfoIPv4() async throws {
    try await self.forEachTransportPair(
      serverAddress: .ipv4(host: "127.0.0.1", port: 0)
    ) { control, _, _ in
      let peerInfo = try await control.peerInfo()

      let serverRemotePeerMatches = peerInfo.server.remote.wholeMatch(of: /ipv4:127\.0\.0\.1:(\d+)/)
      let clientPort = try XCTUnwrap(serverRemotePeerMatches).1

      let serverLocalPeerMatches = peerInfo.server.local.wholeMatch(of: /ipv4:127.0.0.1:(\d+)/)
      let serverPort = try XCTUnwrap(serverLocalPeerMatches).1

      let clientRemotePeerMatches = peerInfo.client.remote.wholeMatch(of: /ipv4:127.0.0.1:(\d+)/)
      XCTAssertEqual(try XCTUnwrap(clientRemotePeerMatches).1, serverPort)

      let clientLocalPeerMatches = peerInfo.client.local.wholeMatch(of: /ipv4:127\.0\.0\.1:(\d+)/)
      XCTAssertEqual(try XCTUnwrap(clientLocalPeerMatches).1, clientPort)
    }
  }

  func testPeerInfoIPv6() async throws {
    try await self.forEachTransportPair(
      serverAddress: .ipv6(host: "::1", port: 0)
    ) { control, _, _ in
      let peerInfo = try await control.peerInfo()

      let serverRemotePeerMatches = peerInfo.server.remote.wholeMatch(of: /ipv6:\[::1\]:(\d+)/)
      let clientPort = try XCTUnwrap(serverRemotePeerMatches).1

      let serverLocalPeerMatches = peerInfo.server.local.wholeMatch(of: /ipv6:\[::1\]:(\d+)/)
      let serverPort = try XCTUnwrap(serverLocalPeerMatches).1

      let clientRemotePeerMatches = peerInfo.client.remote.wholeMatch(of: /ipv6:\[::1\]:(\d+)/)
      XCTAssertEqual(try XCTUnwrap(clientRemotePeerMatches).1, serverPort)

      let clientLocalPeerMatches = peerInfo.client.local.wholeMatch(of: /ipv6:\[::1\]:(\d+)/)
      XCTAssertEqual(try XCTUnwrap(clientLocalPeerMatches).1, clientPort)
    }
  }

  func testPeerInfoUDS() async throws {
    let path = "peer-info-uds"
    try await self.forEachTransportPair(
      serverAddress: .unixDomainSocket(path: path)
    ) { control, _, _ in
      let peerInfo = try await control.peerInfo()

      XCTAssertNotNil(peerInfo.server.remote.wholeMatch(of: /unix:peer-info-uds/))
      XCTAssertNotNil(peerInfo.server.local.wholeMatch(of: /unix:peer-info-uds/))

      XCTAssertNotNil(peerInfo.client.remote.wholeMatch(of: /unix:peer-info-uds/))
      XCTAssertNotNil(peerInfo.client.local.wholeMatch(of: /unix:peer-info-uds/))
    }
  }
}

extension [HTTP2TransportTests.Transport] {
  static let supported = [
    HTTP2TransportTests.Transport(server: .posix, client: .posix),
    HTTP2TransportTests.Transport(server: .niots, client: .niots),
    HTTP2TransportTests.Transport(server: .niots, client: .posix),
    HTTP2TransportTests.Transport(server: .posix, client: .niots),
  ]
}

extension ControlInput {
  fileprivate static let echoMetadata = Self.with {
    $0.echoMetadataInHeaders = true
  }

  fileprivate static let noOp = Self()

  fileprivate static func messages(
    _ numberOfMessages: Int,
    repeating: UInt8,
    count: Int
  ) -> Self {
    return Self.with {
      $0.numberOfMessages = numberOfMessages
      $0.payloadParameters = .with {
        $0.content = repeating
        $0.size = count
      }
    }
  }

  fileprivate static func status(
    code: GRPCCore.Status.Code,
    message: String,
    echoMetadata: Bool
  ) -> Self {
    return Self.with {
      $0.echoMetadataInTrailers = echoMetadata
      $0.status = .with {
        $0.code = code
        $0.message = message
      }
    }
  }

  fileprivate static func trailersOnly(
    code: GRPCCore.Status.Code,
    message: String,
    echoMetadata: Bool
  ) -> Self {
    return Self.with {
      $0.echoMetadataInTrailers = echoMetadata
      $0.isTrailersOnly = true
      $0.status = .with {
        $0.code = code
        $0.message = message
      }
    }
  }
}

extension CompressionAlgorithm {
  var name: String {
    switch self {
    case .deflate:
      return "deflate"
    case .gzip:
      return "gzip"
    case .none:
      return "identity"
    default:
      return ""
    }
  }
}<|MERGE_RESOLUTION|>--- conflicted
+++ resolved
@@ -235,11 +235,6 @@
       #endif
       return GRPCClient(transport: NIOClientTransport(transport))
     }
-<<<<<<< HEAD
-=======
-
-    return GRPCClient(transport: transport, interceptors: [PeerInfoClientInterceptor()])
->>>>>>> 64874f2d
   }
 
   func testUnaryOK() async throws {
